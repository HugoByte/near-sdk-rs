--- conflicted
+++ resolved
@@ -1,14 +1,9 @@
 pub mod env;
 pub mod sys;
 
-#[cfg(not(target_arch = "wasm32"))]
-<<<<<<< HEAD
-pub mod mocked_blockchain;
-
 #[cfg(feature = "unstable")]
 pub mod hash;
-=======
+
 /// Mock blockchain utilities. These can only be used inside tests and are not available for
 /// a wasm32 target.
-pub mod mock;
->>>>>>> b8380c37
+pub mod mock;